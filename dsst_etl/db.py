--- conflicted
+++ resolved
@@ -1,17 +1,8 @@
-<<<<<<< HEAD
-import logging
-
-from sqlalchemy import inspect
-from sqlalchemy.orm import sessionmaker
-from sqlalchemy_utils import create_database, database_exists
-
-=======
 from sqlalchemy.orm import sessionmaker
 from sqlalchemy_utils import create_database, database_exists
 
 from dsst_etl import get_db_engine, logger
 
->>>>>>> d372ddb6
 from .models import Base
 
 
